#!/usr/bin/env python
#
# Copyright (c) 2010-2020 Caltech. All rights reserved.
# Written by Seung Woo Shin (seungwoo.theory@gmail.com).
#            Stefan Badelt (stefan.badelt@gmail.com)
#
#  nuskell/framework.py
#  NuskellCompilerProject
#
import logging
log = logging.getLogger(__name__)

import os
import sys
import argparse
import pkg_resources

from . import __version__
from .dsdcompiler import translate
from .dsdenumerator import enumerate_solution, enumerate_modules, interpret_species
from .crnverifier import verify, verify_modules
from .ioutils import (natural_sort, 
                      write_pil,
                      load_pil,
                      get_strands,
                      write_vdsd)
from .crnutils import (parse_crn_string, Reaction, 
                       split_reversible_reactions, 
                       assign_crn_species,
                       removeSpecies,
                       removeTrivial,
                       genCRN)

class InvalidSchemeError(Exception):
    """Raise Error: Cannot find translation scheme."""
    def __init__(self, ts_file, builtin=None):
        self.message = f"Cannot find translation scheme: {ts_file}\n"
        if builtin:
            self.message += "You may want to use one of the built-in schemes instead:\n"
            self.message += f"Schemes in {builtin}:\n"
            for s in sorted(os.listdir(builtin)):
                self.message += " * {}\n".format(s)
        super(InvalidSchemeError, self).__init__(self.message)

class colors:
    RED = '\033[91m'
    YELLOW = '\033[93m'
    GREEN = '\033[92m'
    BLUE = '\033[94m'
    PINK = '\033[95m'
    CYAN = '\033[96m'
    ENDC = '\033[0m'
    BOLD = '\033[1m'
    UNDERLINE = '\033[4m'
    colors = [RED, YELLOW, GREEN, CYAN, BLUE, PINK]

    @staticmethod
    def color(string):
        pass

    @staticmethod
    def legend(keys=None):
        if keys is None:
            l = enumerate(colors.colors)
        else:
            l = zip(keys, colors.colors)
        return "\n".join([(c + str(i) + colors.ENDC) for i, c in l])

class ColorFormatter(logging.Formatter):
    def __init__(self, msg, use_color=True):
        logging.Formatter.__init__(self, msg)
        self.use_color = use_color
        self.COLORS = {
            'DEBUG': colors.CYAN,
            'INFO': colors.BLUE,
            'WARNING': colors.YELLOW,
            'ERROR': colors.RED,
            'Exception': colors.PINK,
        }
        self.RESET = colors.ENDC

    def format(self, record):
        levelname = record.levelname
        if self.use_color:
            record.levelname = self.COLORS[levelname] + \
                levelname + self.RESET

        return super(ColorFormatter, self).format(record)

def header(msg):
    return ' {} '.format(msg).center(80, '*')

def get_peppercorn_args(parser):
    """ Selected arguments for the peppercorn interface. """
    peppercorn = parser.add_argument_group('Peppercorn Reaction Enumerator Arguments')
    peppercorn.add_argument('--max-complex-size', default=50, type=int, metavar='<int>',
            help="""Maximum number of strands allowed in a complex (to prevent polymerization).""")
    peppercorn.add_argument('--max-complex-count', default=1000, type=int, metavar='<int>',
            help="""Maximum number of complexes that may be enumerated before the enumerator halts.""")
    peppercorn.add_argument('--max-reaction-count', default=10000, type=int, metavar='<int>',
            help="""Maximum number of reactions that may be enumerated before the enumerator halts.""")

    peppercorn.add_argument('--reject-remote', action='store_true',
            help="Discard remote toehold mediated 3-way and 4-way branch migration reactions.")
    peppercorn.add_argument('--ignore-branch-3way', action='store_true',
            help="Ignore 3-way branch migration events during enumeration.")
    peppercorn.add_argument('--ignore-branch-4way', action='store_true',
            help="Ignore 4-way branch migration events during enumeration.")

    peppercorn.add_argument('--release-cutoff-1-1', type=int, default=7, metavar='<int>',
            help="""Maximum number of bases that will be released spontaneously in a 1-1 `open` reaction.""")
    peppercorn.add_argument('--release-cutoff-1-2', type=int, default=7, metavar='<int>',
            help="""Maximum number of bases that will be released spontaneously in a 1-2 `open` reaction.""")
    peppercorn.add_argument('--release-cutoff', type=int, default=None, metavar='<int>',
            help="""Maximum number of bases that will be released spontaneously
            in an `open` reaction, for either 1-1 or 1-2 reactions (equivalent
            to setting --release-cutoff-1-1 and --release-cutoff-1-2 to the
            same value).""")

    peppercorn.add_argument('--no-max-helix', action='store_true',
            help="""Do not apply 'max helix at a time' semantics to 3-way branch migration reactions.""")

    peppercorn.add_argument('--enum-detailed', action='store_true',
            help="Do not condense the reaction network.")

    peppercorn.add_argument('--k-slow', default=0.0, type=float, metavar='<flt>',
            help="Unimolecular reactions with a rate constant lower than k-slow will be discarded.")

    peppercorn.add_argument('--k-fast', default=0.0, type=float, metavar='<flt>',
            help="Unimolecular reactions with a rate constant lower than k-fast will be slow.")

    return parser

def get_nuskell_args(parser):
    """ A collection of arguments for Nuskell """
    #input = parser.add_mutually_exclusive_group(required=True)
    input = parser.add_argument_group('Nuskell Input Arguments (required - choose one)')
    default = parser.add_argument_group('Nuskell Output Arguments')
    verify = parser.add_argument_group('Nuskell Verification Arguments')
    simulate = parser.add_argument_group('Nuskell Simulation Arguments')

    parser.add_argument('--version', action='version', version='%(prog)s ' + __version__)
    parser.add_argument("--schemes", action='store_true', 
            help="Print a list of available schemes and exit.")
    parser.add_argument("-v", "--verbose", action='count', default=0,
            help="Print logging output. (-vv increases verbosity.)")
    parser.add_argument('--logfile', default='', action='store', metavar='<str>',
        help="""Redirect logging information to a file.""")

    # Options for the translation mode of Nuskell
    input.add_argument("--ts", action='store', metavar='</path/to/file>',
            help="""Specify a translation scheme. Either choose from the
            default schemes which are installed with Nuskell, or specify the
            full path to a not-installed scheme. Omitting both --ts and
            --readpil will print a list of available schemes and exit.""")

    input.add_argument("--readpil", action='store', metavar='</path/to/file>',
            help="""Read a domain-level strand displacement system from a file
            in PIL format. (Modular bisimulation verification is not available
            through this mode.)""")

    input.add_argument("--enumerated-pil", action='store', metavar='</path/to/file>',
            help="""Read a domain-level strand displacement system from a file
            in PIL format. Use this option to provide a custom set of reactions
            and supress built-in reaction enumeration. (Modular bisimulation
            verification is not available through this mode.)""")

    default.add_argument("-o", "--output", default='domainlevel', action='store', metavar='<str>', 
            help="Specify basename of output files.")

    default.add_argument("--pilfile", action='store_true',
            help="""Print (intermediate) results in the Pepper Internal
            Language (*.pil) file format.""")

    default.add_argument("--dnafile", action='store_true',
            help="Print (intermediate) results in the VisualDSD (*.dna) file format.")

    default.add_argument("-u", "--concentration-units", default='nM', action='store',
            choices=('M', 'mM', 'uM', 'nM', 'pM'),
            help="""Specify default concentration units when writing results to 
            ouptut files (reaction rates, initial concentrations). """)

    default.add_argument("--enumerate", action='store_true',
            help="""Enumerate the DSD system. This is turned on automatically
            when using the argument --verify in combination with --ts or --readpil.""")

    # Choose a verification method.
    verify.add_argument("--verify", nargs = '+', default = [], action = 'store',
            choices = ('crn-bisimulation', 
                       'crn-bisimulation-ls', 
                       'crn-bisimulation-bf', 
                       'modular-crn-bisimulation', 
                       'modular-crn-bisimulation-ls', 
                       'modular-crn-bisimulation-bf', 
                       'pathway-decomposition', 
                       'compositional-hybrid',
                       'integrated-hybrid'), metavar = '<str>', 
            help="""Specify verification methods. Choose one or more from:
            crn-bisimulation, crn-bisimulation-ls, crn-bisimulation-bf, 
            modular-crn-bisimulation, 
            modular-crn-bisimulation-ls, modular-crn-bisimulation-bf, 
            pathway-decomposition, integrated-hybrid, compositional-hybrid.""")

    verify.add_argument("--modular", action = 'store_true',
            #help="""After enumeration of the full system, enumerate individual
            #CRN modules separately, to identify crosstalk between reactions.
            #This is turned on automatically when using bisimulation
            #verification.""")
            help=argparse.SUPPRESS)

    verify.add_argument("--verify-timeout", type = int, default = 30, metavar = '<int>',
            help="Specify time in seconds to wait for verification to complete.")

    return parser

def set_handle_verbosity(h, v):
    if v == 0:
        h.setLevel(logging.WARNING)
    elif v == 1:
        h.setLevel(logging.INFO)
    elif v == 2:
        h.setLevel(logging.DEBUG)
    elif v >= 3:
        h.setLevel(logging.NOTSET)

def simulate_me(icrn):
    # A wrapper for enumeration? -> dsdenumerate.py
    raise NotImplementedError

def find_scheme_file(ts):
    if not os.path.isfile(ts):
        builtin = 'schemes/' + ts
        try:
            ts = pkg_resources.resource_filename('nuskell', builtin)
        except KeyError:
            schemedir = pkg_resources.resource_filename('nuskell', 'schemes')
            raise InvalidSchemeError(ts, schemedir)
    return ts

def assign_species(complexes):
    fuels = [x for x in complexes.values() if x.name[0] == 'f']
    wastes = [x for x in complexes.values() if x.name[0] == 'w']
    intermediates = [x for x in complexes.values() if x.name[0] == 'i']
    signals = [x for x in complexes.values() if x.name[0] not in ('f', 'i', 'w')]
    return fuels, wastes, intermediates, signals

def get_verification_crn(reactions, fuels, signals):
    # Prepare the verification CRN - Step 1: 
    fuels = set([x.name for x in fuels]) 
    signals = set([x.name for x in signals])
    icrn = [Reaction([str(x) for x in rxn.reactants], 
                     [str(x) for x in rxn.products], 
                     rxn.rate.constant, 0) for rxn in reactions]
    log.debug(f"Implementation CRN:\n  " + \
                '\n  '.join(natural_sort(genCRN(icrn, reversible = True))))

    # Prepare the verification CRN - Step 2: 
    icrn = removeSpecies(icrn, fuels)
    intermediates, wastes, _ = assign_crn_species(icrn, signals)
    icrn = removeTrivial(removeSpecies(icrn, wastes))
    return icrn, fuels, wastes

def get_verification_modules(fcrn, mreactions, fuels, wastes):
    fcrns = [[m] for m in fcrn]
    icrns = []
    for e, module in enumerate(mreactions, 1):
        mcrn = [Reaction([str(x) for x in rxn.reactants], 
                         [str(x) for x in rxn.products], 
                         rxn.rate.constant, 0) for rxn in module]
        mcrn = removeTrivial(removeSpecies(mcrn, fuels | wastes))
        icrns.append(mcrn)
    return fcrns, icrns

def main():
    """ The nuskell compiler framework commandline interface.

    Translates formal chemical reaction networks (CRNs) into domain-level
    strand displacement (DSD) systems. Enumerates DSD systems using the
    domain-level reaction enumerator "peppercorn". Verifies the correctness of
    the traslation using the notions of "pathway decomposition", "crn
    bisimulation", or hybrid notions thereof using the Python package
    "crnverifier". Use nuskell --help for options. 

    Nuskell can report every stage of the compilation by printing the
    corresponding *.pil file. After initial translation, this file only
    contains signal and fuel species. After enumeration it contains also
    the (potentially processed) enumerated reaction network.
    """
    parser = argparse.ArgumentParser(
        formatter_class = argparse.ArgumentDefaultsHelpFormatter,
        description = """Nuskell: Compile a formal CRN to a DSD system specification.""")
    parser = get_nuskell_args(parser)
    parser = get_peppercorn_args(parser)
    args = parser.parse_args()

    # ~~~~~~~~~~~~~
    # Logging Setup 
    # ~~~~~~~~~~~~~
    title = f"Nuskell Domain-level System Compiler {__version__}"
    if args.verbose >= 3: # Get root logger.
        logger = logging.getLogger()
        logger.setLevel(logging.DEBUG)
        lformat = '[%(asctime)s] %(levelname)s [%(name)s.%(funcName)s:%(lineno)d] %(message)s'
    else:
        logger = logging.getLogger('nuskell')
        logger.setLevel(logging.DEBUG)
        lformat = '%(levelname)s %(message)s'

    if args.logfile:
        fh = logging.FileHandler(args.logfile)
        formatter = logging.Formatter(lformat)
        set_handle_verbosity(fh, args.verbose)
        fh.setFormatter(formatter)
        logger.addHandler(fh)
    else:
        ch = logging.StreamHandler()
        formatter = ColorFormatter(lformat, use_color = True)
        set_handle_verbosity(ch, args.verbose)
        ch.setFormatter(formatter)
        logger.addHandler(ch)
    logger.info(header(title))
    logger.info("")

    if args.schemes:
        schemedir = pkg_resources.resource_filename('nuskell', 'schemes')
        print(f"Listing schemes in: {schemedir}")
        for s in sorted(os.listdir(schemedir)):
            print("   --ts {}".format(s))
        raise SystemExit

    # ~~~~~~~~~~~~~~~~~~~
    # Argument processing
    # ~~~~~~~~~~~~~~~~~~~
    comppil = args.output + '_sys.pil' if args.pilfile else None
    enumpil = args.output + '_enum.pil' if args.pilfile else None
    dnafile = args.output + '.dna' if args.dnafile else None

    if not args.modular:
        args.modular = any(map(lambda x: 'modular' in x, args.verify))

    # ~~~~~~~~~~~~~~~~~~~~~~~~~~~~~~~~~~~~~~~~~~~~~~~~~~~~~~~~~~~~~~~~~~~~~~~~~~
    # Parse and process input CRN
    # ~~~~~~~~~~~~~~~~~~~~~~~~~~~
    input_crn = "".join(sys.stdin.readlines())
    fcrn, fsc = parse_crn_string(input_crn)

    # ~~~~~~~~~~~~~~~~~~~~~~~
    # Initialize the TestTube
    # ~~~~~~~~~~~~~~~~~~~~~~~
    if args.ts:  # Translate CRN using a translation scheme
        ts = find_scheme_file(args.ts)
        log.info(header("Translating using scheme {ts}"))
        solution, modules = translate(input_crn, ts, modular = args.modular)
    elif args.readpil:  # Parse information from a PIL file 
        if args.modular:
            raise NotImplementedError('Modular verification cannot be used in combiation with --readpil input.')
        log.info(header(f"Parsing file {args.readpil}"))
        dom, solution, rms, det, con = load_pil(args.readpil)
        if det:
            log.warning(f'Ignoring {len(det)} detailed reactions in {args.readpil}.')
        if con:
            log.warning(f'Ignoring {len(con)} condensed reactions in {args.readpil}.')
        if rms:
            log.warning(f'Ignoring {len(rms)} resting macrostates in {args.readpil}.')
    else:
        log.error("Please specify a translation scheme, see option --ts.")
        schemedir = pkg_resources.resource_filename('nuskell', 'schemes')
        log.error("For exaple the schemes in: {}".format(schemedir))
        for s in sorted(os.listdir(schemedir)):
            print("   --ts {}".format(s))
        raise SystemExit

    fuels, wastes, intermediates, signals = assign_species(solution)

    if args.ts and intermediates:
        raise SystemExit('EXIT: solution contains intermediate species.')
    if signals == []:
        raise SystemExit('EXIT: solution does not contain signals.')

    log.info(f"Formal species: {', '.join(natural_sort(fsc))}")
    log.info("Signal Complexes:\n" + '\n'.join(
        [f'   {cplx.name} = {cplx.kernel_string}' for cplx in natural_sort(signals)]))
    log.info("Fuel Complexes:\n" + '\n'.join(
        [f'   {cplx.name} = {cplx.kernel_string}' for cplx in natural_sort(fuels)]))

    if dnafile:
        with open(dnafile, 'w') as dna:
            write_vdsd(solution, 
                       fh = dna, 
                       molarity = args.concentration_units, 
                       crn = fcrn,
                       fsc = fsc,
                       ts = args.ts if args.ts else None)
        print("Wrote file: {}".format(dnafile))

    if args.pilfile:
        with open(comppil, 'w') as pil:
            write_pil(solution, None,
                      fh = pil,
                      molarity = args.concentration_units, 
                      crn = fcrn, 
                      fsc = fsc,
                      ts = args.ts if args.ts else None)
        print("Compilation successfull. Wrote file: {}".format(comppil))
    else:
        print("Compilation successfull. Use --pilfile to inspect or modify.")

    print(" - signal species: {}\n - fuel species: {}\n".format(
            ' '.join(natural_sort(map(str, signals))), 
            ' '.join(natural_sort(map(str, fuels)))))

    if args.verify or args.enumerate:
        log.info(header("Enumerating reaction pathways."))
        complexes, reactions = enumerate_solution(solution, args)

        if not reactions:
            raise SystemExit('No DSD reactions have been enumerated.')

        log.info(f"After enumeration: " + \
                "{len(complexes)} species, {len(reactions)} reactions")

        # Only for debugging.
        log.debug('\n' + write_pil(complexes, reactions, fh = None,
                               molarity = args.concentration_units))

        log.info("Removing unnecessary complexes with history domains.")
        # History domains within constant and intermediate species will not get replaced.
        interpretation, complexes, reactions = interpret_species(complexes, 
                                                                reactions,
                                                                fsc.keys(),
                                                                prune = True)
        # Update species assignments
<<<<<<< HEAD
        fuels, wastes, intermediates, signals = assign_species(complexes)
=======
        fuels = [x for x in complexes.values() if x.name[0] == 'f']
        wastes = [x for x in complexes.values() if x.name[0] == 'w']
        intermediates = [x for x in complexes.values() if x.name[0] == 'i']
        signals = [x for x in complexes.values() if x.name[0] not in ('f', 'i', 'w')]

        logger.info(f"Enumerated CRN: \n  " + \
                    '\n  '.join([rxn.full_string() for rxn in reactions]))

>>>>>>> d05576e2
        if args.pilfile:
            with open(enumpil, 'w') as pil:
                write_pil(complexes, reactions,
                          fh = pil,
                          molarity = args.concentration_units, 
                          crn = fcrn, 
                          fsc = fsc,
                          ts = args.ts if args.ts else None)
            print("Enumeration successfull. Wrote file: {}".format(enumpil))
        else:
            print("Enumeration successfull. Use --pilfile to inspect or modify.")

        print(" - {:3d} species\n - {:3d} reactions".format(len(complexes), 
                                                            len(reactions)))
        print(" - {:3d} signal species".format(len(signals)))
        print(" - {:3d} fuel species".format(len(fuels)))
        print(" - {:3d} intermediate species".format(len(intermediates + wastes)))
        print(' - {:3d} distinct strands in the system'.format(
                                                        len(get_strands(complexes))))
        print(' - {:3d} nucleotides to be designed\n'.format(sum(
            sum(map(lambda d: d.length, s)) for s in get_strands(complexes))))

        if args.modular:
            log.info("")
            log.info("Modular network enumeration ...")
            mcomplexes, mreactions = enumerate_modules(modules, 
                                                       interpretation,
                                                       complexes,
                                                       reactions,
                                                       args)
            print(f"Split reaction enumeration into {len(mcomplexes)} modules:")
            for e in range(len(mcomplexes)):
                print(f' - module {e+1}: {len(mcomplexes[e])} complexes',
                                   f'and {len(mreactions[e])} reactions.')

    # ~~~~~~~~~~~~~~~~~~~~~~~~~~
    # Verify equivalence of CRNs
    # ~~~~~~~~~~~~~~~~~~~~~~~~~~
    if args.verify:
        logger.info(header("Verification using: {}".format(args.verify)))
        formals = set(fsc.keys())
        log.info(f"Formal CRN with {len(formals)} species:\n  " + \
                    '\n  '.join(genCRN(fcrn, reversible = True)))
        icrn, fuels, wastes = get_verification_crn(reactions, fuels, signals)
        log.info(f"Implementation CRN (no fuels, no wastes, no rates): \n  " + \
            '\n  '.join(natural_sort(genCRN(icrn, reversible = True, rates = False))))
        log.info("Partial interpretation:\n  " + \
                '\n  '.join(f"{k} => {', '.join(v)}" \
                    for k, v in natural_sort(interpretation.items())))

        if args.modular:
            fcrns, icrns = get_verification_modules(fcrn, mreactions, fuels, wastes)
            for mcrn in enumerate(icrns, 1):
                log.info(f"Implementation Module {e}:\n  " + \
                        '\n  '.join(natural_sort(genCRN(mcrn, reversible = True, rates = False))))
        for meth in args.verify:
            log.info(header("Verification method: {}".format(meth)))
            if 'modular-' in meth and len(fcrns) > 1:
                v, i = verify_modules(fcrns, icrns, formals, meth[8:], 
                                      interpretation = interpretation, 
                                      timeout = args.verify_timeout)
            else:
                if 'modular' in meth: meth = meth[8:]
                v, i = verify(fcrn, icrn, formals, meth, 
                              interpretation = interpretation, 
                              timeout = args.verify_timeout)

            if v:
                log.info(f"Returned interpretation for {meth}:\n  " + \
                            '\n  '.join(f"{k} => {', '.join(v)}" \
                                for k, v in natural_sort(i.items())))
                log.info(f"Interpreted CRN: \n  " + \
                    '\n  '.join(natural_sort(genCRN(icrn, 
                                                    reversible = True, 
                                                    rates = False,
                                                    interpretation = i))))
            if v is True:
                print(f"Verification result: {v}.",
                      f"The implementation CRN is correct according to {meth}.")
            elif v is False:
                print(f"Verification result: {v}.",
                      f"The implementation CRN is *not* correct according to {meth}.")
            elif v is None:
                print(f"No verification result for {meth}.", 
                      f"Verification did not terminate within {args.verify_timeout} seconds.")


if __name__ == '__main__':
   main()
<|MERGE_RESOLUTION|>--- conflicted
+++ resolved
@@ -430,18 +430,10 @@
                                                                 fsc.keys(),
                                                                 prune = True)
         # Update species assignments
-<<<<<<< HEAD
         fuels, wastes, intermediates, signals = assign_species(complexes)
-=======
-        fuels = [x for x in complexes.values() if x.name[0] == 'f']
-        wastes = [x for x in complexes.values() if x.name[0] == 'w']
-        intermediates = [x for x in complexes.values() if x.name[0] == 'i']
-        signals = [x for x in complexes.values() if x.name[0] not in ('f', 'i', 'w')]
-
         logger.info(f"Enumerated CRN: \n  " + \
                     '\n  '.join([rxn.full_string() for rxn in reactions]))
 
->>>>>>> d05576e2
         if args.pilfile:
             with open(enumpil, 'w') as pil:
                 write_pil(complexes, reactions,
@@ -494,9 +486,10 @@
 
         if args.modular:
             fcrns, icrns = get_verification_modules(fcrn, mreactions, fuels, wastes)
-            for mcrn in enumerate(icrns, 1):
+            for e, mcrn in enumerate(icrns, 1):
                 log.info(f"Implementation Module {e}:\n  " + \
-                        '\n  '.join(natural_sort(genCRN(mcrn, reversible = True, rates = False))))
+                        '\n  '.join(natural_sort(genCRN(mcrn, 
+                            reversible = True, rates = False))))
         for meth in args.verify:
             log.info(header("Verification method: {}".format(meth)))
             if 'modular-' in meth and len(fcrns) > 1:
